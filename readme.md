[![Stories in Ready](https://badge.waffle.io/usabilitydynamics/node-wordpress-client.png?label=ready&title=Ready)](https://waffle.io/usabilitydynamics/node-wordpress-client)
[![Dependency status](https://david-dm.org/UsabilityDynamics/node-wordpress-client.png)](https://david-dm.org/UsabilityDynamics/node-wordpress-client#info=dependencies&view=table)
[![Dev Dependency Status](https://david-dm.org/UsabilityDynamics/node-wordpress-client/dev-status.png)](https://david-dm.org/UsabilityDynamics/node-wordpress-client#info=devDependencies&view=table)
[![Master status](https://circleci.com/gh/UsabilityDynamics/node-wordpress-client/tree/master.png?circle-token=ad785bf3e72f75e3aae0b2f4897fe100f8538e34)](https://circleci.com/gh/UsabilityDynamics/node-wordpress-client/tree/master.png?circle-token=ad785bf3e72f75e3aae0b2f4897fe100f8538e34)
[![Dev status](https://circleci.com/gh/UsabilityDynamics/node-wordpress-client/tree/dev.png?circle-token=ad785bf3e72f75e3aae0b2f4897fe100f8538e34)](https://circleci.com/gh/UsabilityDynamics/node-wordpress-client/tree/dev.png?circle-token=ad785bf3e72f75e3aae0b2f4897fe100f8538e34)
[![Build Status](https://travis-ci.org/UsabilityDynamics/node-wordpress-client.svg?branch=dev)](https://travis-ci.org/UsabilityDynamics/node-wordpress-client)
[![Code Climate](https://codeclimate.com/github/UsabilityDynamics/node-wordpress-client.png)](https://codeclimate.com/github/UsabilityDynamics/node-wordpress-client)

WordPress XML-RPC client.

<<<<<<< HEAD
WordPress XML-RPC client.

resources:
  - "https://usabilitydynamics.com/technical/project-yaml/"
  - "https://github.com/scottgonzalez/grunt-wordpress"
  - "https://www.npmjs.org/package/grunt-wordpress-deploy"
  - "https://www.npmjs.org/package/wp-util"
  - "https://www.npmjs.org/package/wordpress-rpc"
  
=======
## Features
* Automated batching of RPC calls.

## Methods
Instance methods resemble WordPress functions used in PHP development.

* client.insertPost()
* client.uploadFile()

## Usage

```javascript

// Load module and create an instance.
var client = require( 'wordpress-client' ).create({
  url: 'http://my-site.com/xmlrpc.php',
  username: 'admin',
  password: 'secret-password'
});

// Uplaod File
client.uploadFile({
  'name': 'my_file.jpg',
  'bits': require( 'fs' ).readFileSync( './path/to/file.jpeg' )
});

```

## Notes

* All callbacks are called in context of client's instance.
* Authenticated vs non-authenticated calls are automatically selected based on type of endpoint.
* BlogID is automatically selected based on url
>>>>>>> b5c0cf6e
<|MERGE_RESOLUTION|>--- conflicted
+++ resolved
@@ -8,9 +8,6 @@
 
 WordPress XML-RPC client.
 
-<<<<<<< HEAD
-WordPress XML-RPC client.
-
 resources:
   - "https://usabilitydynamics.com/technical/project-yaml/"
   - "https://github.com/scottgonzalez/grunt-wordpress"
@@ -18,7 +15,6 @@
   - "https://www.npmjs.org/package/wp-util"
   - "https://www.npmjs.org/package/wordpress-rpc"
   
-=======
 ## Features
 * Automated batching of RPC calls.
 
@@ -51,5 +47,4 @@
 
 * All callbacks are called in context of client's instance.
 * Authenticated vs non-authenticated calls are automatically selected based on type of endpoint.
-* BlogID is automatically selected based on url
->>>>>>> b5c0cf6e
+* BlogID is automatically selected based on url
--- conflicted
+++ resolved
@@ -1,41 +1,2 @@
-<<<<<<< HEAD
-WordPress XML-RPC client.
-=======
 [![Stories in Ready](https://badge.waffle.io/usabilitydynamics/node-wordpress-client.png?label=ready&title=Ready)](https://waffle.io/usabilitydynamics/node-wordpress-client)
-WordPress XML-RPC client.
-
-## Features
-* Automated batching of RPC calls.
-
-## Methods
-Instance methods resemble WordPress functions used in PHP development.
-
-* client.get_post()
-* client.get_option()
-* client.insert_post()
-* client.upload_file()
-
-## Usage
-
-```javascript
-
-// Load module and create an instance.
-var client = require( 'wordpress-client' ).create({
-  url: 'http://my-site.com/xmlrpc.php',
-  username: 'admin',
-  password: 'secret-password'
-});
-
-// Uplaod File
-client.uploadFile({
-  'name': 'My File',
-  'bits': require( 'fs' ).readFileSync( './path/to/file.jpeg' )
-});
-
-```
-
-## Notes
-
-* All callbacks are called in context of client's instance.
-* Authenticated vs non-authenticated calls are automatically selected based on type of endpoint.
->>>>>>> 599dd7dd
+WordPress XML-RPC client.